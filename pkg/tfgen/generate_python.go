// Copyright 2016-2018, Pulumi Corporation.
//
// Licensed under the Apache License, Version 2.0 (the "License");
// you may not use this file except in compliance with the License.
// You may obtain a copy of the License at
//
//     http://www.apache.org/licenses/LICENSE-2.0
//
// Unless required by applicable law or agreed to in writing, software
// distributed under the License is distributed on an "AS IS" BASIS,
// WITHOUT WARRANTIES OR CONDITIONS OF ANY KIND, either express or implied.
// See the License for the specific language governing permissions and
// limitations under the License.

package tfgen

import (
	"bytes"
	"fmt"
	"io"
	"os"
	"path/filepath"
	"reflect"
	"regexp"
	"sort"
	"strconv"
	"strings"

	"github.com/blang/semver"
	"github.com/golang/glog"
	"github.com/hashicorp/terraform/helper/schema"
	"github.com/pkg/errors"

	pycodegen "github.com/pulumi/pulumi/pkg/codegen/python"
	"github.com/pulumi/pulumi/pkg/diag"
	"github.com/pulumi/pulumi/pkg/tools"
	"github.com/pulumi/pulumi/pkg/util/cmdutil"
	"github.com/pulumi/pulumi/pkg/util/contract"

	"github.com/pulumi/pulumi-terraform/pkg/tfbridge"
)

// newPythonGenerator returns a language generator that understands how to produce Python packages.
func newPythonGenerator(pkg, version string, info tfbridge.ProviderInfo, overlaysDir, outDir string) langGenerator {
	return &pythonGenerator{
		pkg:                  pkg,
		version:              version,
		info:                 info,
		overlaysDir:          overlaysDir,
		outDir:               outDir,
		snakeCaseToCamelCase: make(map[string]string),
	}
}

type pythonGenerator struct {
	pkg                  string
	version              string
	info                 tfbridge.ProviderInfo
	overlaysDir          string
	outDir               string
	snakeCaseToCamelCase map[string]string // property mapping from snake case to camel case
}

// commentChars returns the comment characters to use for single-line comments.
func (g *pythonGenerator) commentChars() string {
	return "#"
}

// moduleDir returns the directory for the given module.
func (g *pythonGenerator) moduleDir(mod *module) string {
	dir := filepath.Join(g.outDir, pyPack(g.pkg))
	if mod.name != "" {
		dir = filepath.Join(dir, pycodegen.PyName(mod.name))
	}
	return dir
}

// relativeRootDir returns the relative path to the root directory for the given module.
func (g *pythonGenerator) relativeRootDir(mod *module) string {
	p, err := filepath.Rel(g.moduleDir(mod), filepath.Join(g.outDir, pyPack(g.pkg)))
	contract.IgnoreError(err)
	return p
}

// openWriter opens a writer for the given module and file name, emitting the standard header automatically.
func (g *pythonGenerator) openWriter(mod *module, name string, needsSDK bool) (*tools.GenWriter, error) {
	dir := g.moduleDir(mod)
	file := filepath.Join(dir, name)
	w, err := tools.NewGenWriter(tfgen, file)
	if err != nil {
		return nil, err
	}

	// Set the encoding to UTF-8, in case the comments contain non-ASCII characters.
	w.Writefmtln("# coding=utf-8")

	// Emit a standard warning header ("do not edit", etc).
	w.EmitHeaderWarning(g.commentChars())

	// If needed, emit the standard Pulumi SDK import statement.
	if needsSDK {
		g.emitSDKImport(mod, w)
	}

	return w, nil
}

func (g *pythonGenerator) emitSDKImport(mod *module, w *tools.GenWriter) {
	w.Writefmtln("import json")
	w.Writefmtln("import warnings")
	w.Writefmtln("import pulumi")
	w.Writefmtln("import pulumi.runtime")
	w.Writefmtln("from %s import utilities, tables", g.relativeRootDir(mod))
	w.Writefmtln("")
}

// emitPackage emits an entire package pack into the configured output directory with the configured settings.
func (g *pythonGenerator) emitPackage(pack *pkg) error {
	// First, generate the individual modules and their contents.
	submodules, err := g.emitModules(pack.modules)
	if err != nil {
		return err
	}

	// Generate a top-level index file that re-exports any child modules.
	index := pack.modules.ensureModule("")
	if pack.provider != nil {
		index.members = append(index.members, pack.provider)
	}

	if err := g.emitModule(index, submodules); err != nil {
		return err
	}

	// Finally emit the package metadata (setup.py, etc).
	return g.emitPackageMetadata(pack)
}

// emitModules emits all modules in the given module map.  It returns a full list of files, a map of module to its
// associated index, and any error that occurred, if any.
func (g *pythonGenerator) emitModules(mmap moduleMap) ([]string, error) {
	var modules []string
	for _, mod := range mmap.values() {
		if mod.name == "" {
			continue // skip the root module, it is handled specially.
		}
		if err := g.emitModule(mod, nil); err != nil {
			return nil, err
		}
		modules = append(modules, mod.name)
	}
	return modules, nil
}

// emitModule emits a module as a Python package.  This package ends up having many Python sub-modules which are then
// re-exported at the top level.  This is to make it convenient for overlays to import files within the same module
// without causing problematic cycles.  For example, imagine a module m with many members; the result is:
//
//     m/
//         README.md
//         __init__.py
//         member1.py
//         member<etc>.py
//         memberN.py
//
// The one special case is the configuration module, which yields a vars.py file containing all exported variables.
////
// Note that the special module "" represents the top-most package module and won't be placed in a sub-directory.
//
// The return values are the full list of files generated, the index file, and any error that occurred, respectively.
func (g *pythonGenerator) emitModule(mod *module, submods []string) error {
	glog.V(3).Infof("emitModule(%s)", mod.name)

	// Ensure that the target module directory exists.
	dir := g.moduleDir(mod)
	if err := tools.EnsureDir(dir); err != nil {
		return errors.Wrapf(err, "creating module directory")
	}

	// Ensure that the target module directory contains a README.md file.
	if err := g.ensureReadme(dir); err != nil {
		return errors.Wrapf(err, "creating module README file")
	}

	// Keep track of any immediately exported package modules, as we will re-export them.
	var exports []string

	// Now, enumerate each module member, in the order presented to us, and do the right thing.
	for _, member := range mod.members {
		m, err := g.emitModuleMember(mod, member)
		if err != nil {
			return errors.Wrapf(err, "emitting module %s member %s", mod.name, member.Name())
		} else if m != "" {
			exports = append(exports, m)
		}
	}

	// If this is a config module, we need to emit the configuration variables.
	if mod.config() {
		m, err := g.emitConfigVariables(mod)
		if err != nil {
			return errors.Wrapf(err, "emitting config module variables")
		}
		exports = append(exports, m)
	}

	// If this is the root module, we need to emit the utilities.
	if mod.root() {
		if err := g.emitUtilities(mod); err != nil {
			return errors.Wrap(err, "emitting utilities")
		}

		if err := g.emitPropertyConversionTables(mod); err != nil {
			return errors.Wrap(err, "emitting conversion tables")
		}
	}

	// Lastly, generate an index file for this module.
	if err := g.emitIndex(mod, exports, submods); err != nil {
		return errors.Wrapf(err, "emitting module %s index", mod.name)
	}

	return nil
}

// ensureReadme writes out a stock README.md file, provided one doesn't already exist.
func (g *pythonGenerator) ensureReadme(dir string) error {
	rf := filepath.Join(dir, "README.md")
	_, err := os.Stat(rf)
	if err == nil {
		return nil // file already exists, exit right away.
	} else if !os.IsNotExist(err) {
		return err // legitimate error, propagate it.
	}

	// If we got here, the README.md doesn't already exist -- write out a stock one.
	w, err := tools.NewGenWriter(tfgen, rf)
	if err != nil {
		return err
	}
	defer contract.IgnoreClose(w)

	w.Writefmtln(standardDocReadme, g.pkg, g.info.Name)
	return nil
}

// emitIndex emits an __init__.py module, optionally re-exporting other members or submodules.
func (g *pythonGenerator) emitIndex(mod *module, exports, submods []string) error {
	// Open the index.ts file for this module, and ready it for writing.
	w, err := g.openWriter(mod, "__init__.py", false)
	if err != nil {
		return err
	}
	defer contract.IgnoreClose(w)

	// If there are subpackages, export them in the __all__ variable.
	if len(submods) > 0 {
		w.Writefmtln("import importlib")
		w.Writefmtln("# Make subpackages available:")
		w.Writefmt("__all__ = [")
		for i, sub := range submods {
			if i > 0 {
				w.Writefmt(", ")
			}
			w.Writefmt("'%s'", pycodegen.PyName(sub))
		}
		w.Writefmtln("]")
		w.Writefmtln("for pkg in __all__:")
		w.Writefmtln("    if pkg != 'config':")
		w.Writefmtln("        importlib.import_module(f'{__name__}.{pkg}')")
	}

	// Now, import anything to export flatly that is a direct export rather than sub-module.
	if len(exports) > 0 {
		if len(submods) > 0 {
			w.Writefmtln("")
		}
		w.Writefmtln("# Export this package's modules as members:")
		for _, exp := range exports {
			w.Writefmtln("from .%s import *", pycodegen.PyName(exp))
		}
	}

	return nil
}

// emitUtilities emits a utilities file for submodules to consume.
func (g *pythonGenerator) emitUtilities(mod *module) error {
	contract.Require(mod.root(), "mod.root()")

	// Open the utilities.ts file for this module and ready it for writing.
	w, err := g.openWriter(mod, "utilities.py", false)
	if err != nil {
		return err
	}
	defer contract.IgnoreClose(w)

	// TODO: use w.WriteString
	w.Writefmt(pyUtilitiesFile)
	return nil
}

// emitModuleMember emits the given member, and returns the module file that it was emitted into (if any).
func (g *pythonGenerator) emitModuleMember(mod *module, member moduleMember) (string, error) {
	glog.V(3).Infof("emitModuleMember(%s, %s)", mod, member.Name())

	switch t := member.(type) {
	case *resourceType:
		return g.emitResourceType(mod, t)
	case *resourceFunc:
		return g.emitResourceFunc(mod, t)
	case *variable:
		contract.Assertf(mod.config(),
			"only expected top-level variables in config module (%s is not one)", mod.name)
		// skip the variable, we will process it later.
		return "", nil
	case *overlayFile:
		return g.emitOverlay(mod, t)
	default:
		contract.Failf("unexpected member type: %v", reflect.TypeOf(member))
		return "", nil
	}
}

// emitConfigVariables emits all config vaiables in the given module, returning the resulting file.
func (g *pythonGenerator) emitConfigVariables(mod *module) (string, error) {
	// Create a vars.ts file into which all configuration variables will go.
	config := "vars"
	w, err := g.openWriter(mod, config+".py", true)
	if err != nil {
		return "", err
	}
	defer contract.IgnoreClose(w)

	// Create a config bag for the variables to pull from.
	w.Writefmtln("__config__ = pulumi.Config('%s')", g.pkg)
	w.Writefmtln("")

	// Emit an entry for all config variables.
	for _, member := range mod.members {
		if v, ok := member.(*variable); ok {
			g.emitConfigVariable(w, v)
		}
	}

	return config, nil
}

func (g *pythonGenerator) emitConfigVariable(w *tools.GenWriter, v *variable) {
	configFetch := fmt.Sprintf("__config__.get('%s')", v.name)
	if defaultValue := pyDefaultValue(v); defaultValue != "" {
		configFetch += " or " + defaultValue
	}

	w.Writefmtln("%s = %s", pycodegen.PyName(v.name), configFetch)
	if v.doc != "" && v.doc != elidedDocComment {
		g.emitDocComment(w, v.doc, v.docURL, "")
	} else if v.rawdoc != "" {
		g.emitRawDocComment(w, v.rawdoc, "")
	}
	w.Writefmtln("")
}

func (g *pythonGenerator) emitDocComment(w *tools.GenWriter, comment, docURL, prefix string) {
	if comment == elidedDocComment && docURL == "" {
		return
	}

	w.Writefmtln(`%s"""`, prefix)

	if comment != elidedDocComment {
		lines := strings.Split(comment, "\n")
		for i, docLine := range lines {
			// Break if we get to the last line and it's empty
			if i == len(lines)-1 && strings.TrimSpace(docLine) == "" {
				break
			}

			// Print the line of documentation
			w.Writefmtln("%s%s", prefix, docLine)
		}

		if docURL != "" {
			w.Writefmtln("")
		}
	}

	if docURL != "" {
		w.Writefmtln("%s> This content is derived from %s.", prefix, docURL)
	}

	w.Writefmtln(`%s"""`, prefix)
}

func (g *pythonGenerator) emitRawDocComment(w *tools.GenWriter, comment, prefix string) {
	if comment != "" {
		curr := 0
		for _, word := range strings.Fields(comment) {
			if curr > 0 {
				if curr+len(word)+1 > (maxWidth - len(prefix)) {
					curr = 0
					w.Writefmtln("")
					w.Writefmt(prefix)
				} else {
					w.Writefmt(" ")
					curr++
				}
			} else {
				w.Writefmtln(`%s"""`, prefix)
				w.Writefmt(prefix)
			}
			w.Writefmt(word)
			curr += len(word)
		}
		w.Writefmtln("")
		w.Writefmtln(`%s"""`, prefix)
	}
}

func (g *pythonGenerator) emitAwaitableType(w *tools.GenWriter, pot *plainOldType) string {
	baseName := pyClassName(pot.name)

	// Produce a class definition with optional """ comment.
	w.Writefmtln("class %s:", baseName)
	if pot.doc != "" {
		g.emitDocComment(w, pot.doc, "", "    ")
	}

	// Now generate an initializer with properties for all inputs.
	w.Writefmt("    def __init__(__self__")
	for _, prop := range pot.props {
		w.Writefmt(", %s=None", pycodegen.PyName(prop.name))
	}
	w.Writefmtln("):")
	for _, prop := range pot.props {
		// Check that required arguments are present.  Also check that types are as expected.
		pname := pycodegen.PyName(prop.name)
		ptype := pyType(prop)
		w.Writefmtln("        if %s and not isinstance(%s, %s):", pname, pname, ptype)
		w.Writefmtln("            raise TypeError(\"Expected argument '%s' to be a %s\")", pname, ptype)

		// Now perform the assignment, and follow it with a """ doc comment if there was one found.
		w.Writefmtln("        __self__.%[1]s = %[1]s", pname)
		if prop.doc != "" && prop.doc != elidedDocComment {
			g.emitDocComment(w, prop.doc, prop.docURL, "        ")
		} else if prop.rawdoc != "" {
			g.emitRawDocComment(w, prop.rawdoc, "        ")
		}
	}

	awaitableName := "Awaitable" + baseName

	// Produce an awaitable subclass.
	w.Writefmtln("class %s(%s):", awaitableName, baseName)

	// Emit __await__ and __iter__ in order to make this type awaitable.
	//
	// Note that we need __await__ to be an iterator, but we only want it to return one value. As such, we use
	// `if False: yield` to construct this.
	//
	// We also need the result of __await__ to be a plain, non-awaitable value. We achieve this by returning a new
	// instance of the base class.
	w.Writefmtln("    # pylint: disable=using-constant-test")
	w.Writefmtln("    def __await__(self):")
	w.Writefmtln("        if False:")
	w.Writefmtln("            yield self")
	w.Writefmtln("        return %s(", baseName)
	for i, prop := range pot.props {
		if i > 0 {
			w.Writefmtln(",")
		}
		pname := pycodegen.PyName(prop.name)
		w.Writefmt("            %s=self.%s", pname, pname)
	}
	w.Writefmtln(")")

	return awaitableName
}

func (g *pythonGenerator) emitResourceType(mod *module, res *resourceType) (string, error) {
	// Create a resource file for this resource's module.
	name := pycodegen.PyName(res.name)
	w, err := g.openWriter(mod, name+".py", true)
	if err != nil {
		return "", err
	}
	defer contract.IgnoreClose(w)

	baseType := "pulumi.CustomResource"
	if res.IsProvider() {
		baseType = "pulumi.ProviderResource"
	}

	if !res.IsProvider() && res.info.DeprecationMessage != "" {
		w.Writefmtln("warnings.warn(\"%s\", DeprecationWarning)", res.info.DeprecationMessage)
	}

	// Produce a class definition with optional """ comment.
	w.Writefmtln("class %s(%s):", pyClassName(res.name), baseType)
	g.emitMembers(w, mod, res)

	if res.info.DeprecationMessage != "" {
		w.Writefmtln("    warnings.warn(\"%s\", DeprecationWarning)", res.info.DeprecationMessage)
	}
	// Now generate an initializer with arguments for all input properties.
	w.Writefmt("    def __init__(__self__, resource_name, opts=None")

	// If there's an argument type, emit it.
	for _, prop := range res.inprops {
		w.Writefmt(", %s=None", pycodegen.PyName(prop.name))
	}

	// Old versions of TFGen emitted parameters named __name__ and __opts__. In order to preserve backwards
	// compatibility, we still emit them, but we don't emit documentation for them.
	w.Writefmt(", __props__=None")
	w.Writefmtln(", __name__=None, __opts__=None):")
	g.emitInitDocstring(w, mod, res)
	if res.info.DeprecationMessage != "" {
		w.Writefmtln("        pulumi.log.warn(\"%s is deprecated: %s\")", name, res.info.DeprecationMessage)
	}
	w.Writefmtln("        if __name__ is not None:")
	w.Writefmtln(`            warnings.warn("explicit use of __name__ is deprecated", DeprecationWarning)`)
	w.Writefmtln("            resource_name = __name__")
	w.Writefmtln("        if __opts__ is not None:")
	w.Writefmtln(
		`            warnings.warn("explicit use of __opts__ is deprecated, use 'opts' instead", DeprecationWarning)`)
	w.Writefmtln("            opts = __opts__")
	w.Writefmtln("        if opts is None:")
	w.Writefmtln("            opts = pulumi.ResourceOptions()")
	w.Writefmtln("        if not isinstance(opts, pulumi.ResourceOptions):")
	w.Writefmtln("            raise TypeError('Expected resource options to be a ResourceOptions instance')")
	w.Writefmtln("        if opts.version is None:")
	w.Writefmtln("            opts.version = utilities.get_version()")
	w.Writefmtln("        if opts.id is None:")
	w.Writefmtln("            if __props__ is not None:")
	w.Writefmt("                raise TypeError(")
	w.Writefmtln("'__props__ is only valid when passed in combination with a valid opts.id to get an existing resource')")
	w.Writefmtln("            __props__ = dict()")
	w.Writefmtln("")

	ins := make(map[string]bool)
	for _, prop := range res.inprops {
		g.recordProperty(prop.name, prop.schema, prop.info)
		pname := pycodegen.PyName(prop.name)

		// Fill in computed defaults for arguments.
		if defaultValue := pyDefaultValue(prop); defaultValue != "" {
			w.Writefmtln("            if %s is None:", pname)
			w.Writefmtln("                %s = %s", pname, defaultValue)
		}

		// Check that required arguments are present.
		if !prop.optional() {
			w.Writefmtln("            if %s is None:", pname)
			w.Writefmtln("                raise TypeError(\"Missing required property '%s'\")", pname)
		}

		// And add it to the dictionary.
		arg := pname

		// If this resource is a provider then, regardless of the schema of the underlying provider
		// type, we must project all properties as strings. For all properties that are not strings,
		// we'll marshal them to JSON and use the JSON string as a string input.
		//
		// Note the use of the `json` package here - we must import it at the top of the file so
		// that we can use it.
		if res.IsProvider() && prop.schema != nil && prop.schema.Type != schema.TypeString {
			arg = fmt.Sprintf("pulumi.Output.from_input(%s).apply(json.dumps) if %s is not None else None", arg, arg)
		}
		w.Writefmtln("            __props__['%s'] = %s", pname, arg)

		ins[prop.name] = true
	}

	for _, prop := range res.outprops {
		g.recordProperty(prop.name, prop.schema, prop.info)
		// Default any pure output properties to None.  This ensures they are available as properties, even if
		// they don't ever get assigned a real value, and get documentation if available.
		if !ins[prop.name] {
			w.Writefmtln("            __props__['%s'] = None", pycodegen.PyName(prop.name))
		}
	}

	if len(res.info.Aliases) > 0 {
		w.Writefmt(`        alias_opts = pulumi.ResourceOptions(aliases=[`)

		for i, alias := range res.info.Aliases {
			if i > 0 {
				w.Writefmt(", ")
			}

			g.writeAlias(w, alias)
		}

		w.Writefmtln(`])`)
		w.Writefmtln(`        opts = alias_opts if opts is None else opts.merge(alias_opts)`)
	}

	// Finally, chain to the base constructor, which will actually register the resource.
	w.Writefmtln("        super(%s, __self__).__init__(", res.name)
	w.Writefmtln("            '%s',", res.info.Tok)
	w.Writefmtln("            resource_name,")
	w.Writefmtln("            __props__,")
	w.Writefmtln("            opts)")
	w.Writefmtln("")

	w.Writefmtln("    @staticmethod")
	w.Writefmt("    def get(resource_name, id, opts=None")
	for _, prop := range res.outprops {
		w.Writefmt(", %[1]s=None", pycodegen.PyName(prop.name))
	}
	w.Writefmtln("):")
	g.emitGetDocstring(w, mod, res)
	w.Writefmtln(
		"        opts = pulumi.ResourceOptions(id=id) if opts is None else opts.merge(pulumi.ResourceOptions(id=id))")
	w.Writefmtln("")
	w.Writefmtln("        __props__ = dict()")

	for _, prop := range res.outprops {
		w.Writefmtln(`        __props__["%[1]s"] = %[1]s`, pycodegen.PyName(prop.name))
	}

	w.Writefmtln("        return %s(resource_name, opts=opts, __props__=__props__)", pyClassName(res.name))

	// Override translate_{input|output}_property on each resource to translate between snake case and
	// camel case when interacting with tfbridge.
	w.Writefmtln(
		`    def translate_output_property(self, prop):
        return tables._CAMEL_TO_SNAKE_CASE_TABLE.get(prop) or prop

    def translate_input_property(self, prop):
        return tables._SNAKE_TO_CAMEL_CASE_TABLE.get(prop) or prop
`)

	return name, nil
}

func (g *pythonGenerator) writeAlias(w *tools.GenWriter, alias tfbridge.AliasInfo) {
	w.WriteString("pulumi.Alias(")
	parts := []string{}
	if alias.Name != nil {
		parts = append(parts, fmt.Sprintf("name=\"%v\"", *alias.Name))
	}
	if alias.Project != nil {
		parts = append(parts, fmt.Sprintf("project=\"%v\"", *alias.Project))
	}
	if alias.Type != nil {
		parts = append(parts, fmt.Sprintf("type_=\"%v\"", *alias.Type))
	}

	for i, part := range parts {
		if i > 0 {
			w.Writefmt(", ")
		}

		w.WriteString(part)
	}

	w.WriteString(")")
}

func (g *pythonGenerator) emitResourceFunc(mod *module, fun *resourceFunc) (string, error) {
	name := pycodegen.PyName(fun.name)
	w, err := g.openWriter(mod, name+".py", true)
	if err != nil {
		return "", err
	}
	defer contract.IgnoreClose(w)

	if fun.info.DeprecationMessage != "" {
		w.Writefmtln("warnings.warn(\"%s\", DeprecationWarning)", fun.info.DeprecationMessage)
	}

	// If there is a return type, emit it.
	retTypeName := ""
	if fun.retst != nil {
		retTypeName = g.emitAwaitableType(w, fun.retst)
		w.Writefmtln("")
	}

	// Write out the function signature.
	w.Writefmt("def %s(", name)
	for _, arg := range fun.args {
		w.Writefmt("%s=None,", pycodegen.PyName(arg.name))
	}
	w.Writefmt("opts=None")
	w.Writefmtln("):")

	// Write the TypeDoc/JSDoc for the data source function.
	if fun.doc != "" {
		g.emitDocComment(w, fun.doc, fun.docURL, "    ")
	}

	if fun.info.DeprecationMessage != "" {
		w.Writefmtln("    pulumi.log.warn(\"%s is deprecated: %s\")", name, fun.info.DeprecationMessage)
	}

	// Copy the function arguments into a dictionary.
	w.Writefmtln("    __args__ = dict()")
	w.Writefmtln("")
	for _, arg := range fun.args {
		// TODO: args validation.
		w.Writefmtln("    __args__['%s'] = %s", arg.name, pycodegen.PyName(arg.name))
	}

	// If the caller explicitly specified a version, use it, otherwise inject this package's version.
	w.Writefmtln("    if opts is None:")
	w.Writefmtln("        opts = pulumi.ResourceOptions()")
	w.Writefmtln("    if opts.version is None:")
	w.Writefmtln("        opts.version = utilities.get_version()")

	// Now simply invoke the runtime function with the arguments.
	w.Writefmtln("    __ret__ = pulumi.runtime.invoke('%s', __args__, opts=opts).value", fun.info.Tok)
	w.Writefmtln("")

	// And copy the results to an object, if there are indeed any expected returns.
	if fun.retst != nil {
		w.Writefmtln("    return %s(", retTypeName)
		for i, ret := range fun.rets {
			w.Writefmt("        %s=__ret__.get('%s')", pycodegen.PyName(ret.name), ret.name)
			if i == len(fun.rets)-1 {
				w.Writefmtln(")")
			} else {
				w.Writefmtln(",")
			}
		}
	}

	return name, nil
}

// emitOverlay copies an overlay from its source to the target, and returns the resulting file to be exported.
func (g *pythonGenerator) emitOverlay(mod *module, overlay *overlayFile) (string, error) {
	// Copy the file from the overlays directory to the destination.
	dir := g.moduleDir(mod)
	dst := filepath.Join(dir, overlay.name)
	if overlay.Copy() {
		if err := copyFile(overlay.src, dst); err != nil {
			return "", err
		}
	} else {
		if _, err := os.Stat(dst); err != nil {
			return "", err
		}
	}

	// And then export the overlay's contents from the index.
	return dst, nil
}

var requirementRegex = regexp.MustCompile(`^>=([^,]+),<[^,]+$`)
var oldestAllowedPulumi = semver.Version{
	Major: 0,
	Minor: 17,
	Patch: 28,
}

// emitPackageMetadata generates all the non-code metadata required by a Pulumi package.
func (g *pythonGenerator) emitPackageMetadata(pack *pkg) error {
	// The generator already emitted Pulumi.yaml, so that just leaves the `setup.py`.
	w, err := tools.NewGenWriter(tfgen, filepath.Join(g.outDir, "setup.py"))
	if err != nil {
		return err
	}
	defer contract.IgnoreClose(w)

	// Emit a standard warning header ("do not edit", etc).
	w.EmitHeaderWarning(g.commentChars())

	// Now create a standard Python package from the metadata.
	w.Writefmtln("import errno")
	w.Writefmtln("from setuptools import setup, find_packages")
	w.Writefmtln("from setuptools.command.install import install")
	w.Writefmtln("from subprocess import check_call")
	w.Writefmtln("")

	// Create a command that will install the Pulumi plugin for this resource provider.
	w.Writefmtln("class InstallPluginCommand(install):")
	w.Writefmtln("    def run(self):")
	w.Writefmtln("        install.run(self)")
	w.Writefmtln("        try:")
	w.Writefmtln("            check_call(['pulumi', 'plugin', 'install', 'resource', '%s', '${PLUGIN_VERSION}'])",
		pack.name)
	w.Writefmtln("        except OSError as error:")
	w.Writefmtln("            if error.errno == errno.ENOENT:")
	w.Writefmtln("                print(\"\"\"")
	w.Writefmtln("                There was an error installing the %s resource provider plugin.", pack.name)
	w.Writefmtln("                It looks like `pulumi` is not installed on your system.")
	w.Writefmtln("                Please visit https://pulumi.com/ to install the Pulumi CLI.")
	w.Writefmtln("                You may try manually installing the plugin by running")
	w.Writefmtln("                `pulumi plugin install resource %s ${PLUGIN_VERSION}`", pack.name)
	w.Writefmtln("                \"\"\")")
	w.Writefmtln("            else:")
	w.Writefmtln("                raise")
	w.Writefmtln("")

	// Generate a readme method which will load README.rst, we use this to fill out the
	// long_description field in the setup call.
	w.Writefmtln("def readme():")
	w.Writefmtln("    with open('README.rst') as f:")
	w.Writefmtln("        return f.read()")
	w.Writefmtln("")

	// Finally, the actual setup part.
	w.Writefmtln("setup(name='%s',", pyPack(pack.name))
	w.Writefmtln("      version='${VERSION}',")
	if g.info.Description != "" {
		w.Writefmtln("      description='%s',", g.info.Description)
	}
	w.Writefmtln("      long_description=readme(),")
	w.Writefmtln("      cmdclass={")
	w.Writefmtln("          'install': InstallPluginCommand,")
	w.Writefmtln("      },")
	if g.info.Keywords != nil {
		w.Writefmt("      keywords='")
		for i, kw := range g.info.Keywords {
			if i > 0 {
				w.Writefmt(" ")
			}
			w.Writefmt(kw)
		}
		w.Writefmtln("',")
	}
	if g.info.Homepage != "" {
		w.Writefmtln("      url='%s',", g.info.Homepage)
	}
	if g.info.Repository != "" {
		w.Writefmtln("      project_urls={")
		w.Writefmtln("          'Repository': '%s'", g.info.Repository)
		w.Writefmtln("      },")
	}
	if g.info.License != "" {
		w.Writefmtln("      license='%s',", g.info.License)
	}
	w.Writefmtln("      packages=find_packages(),")

	// Emit all requires clauses.
	var reqs map[string]string
	if g.info.Python != nil {
		reqs = g.info.Python.Requires
	} else {
		reqs = make(map[string]string)
	}

<<<<<<< HEAD
	// Ensure that the Pulumi SDK has an entry if not specified. If the SDK _is_ specified, ensure
	// that it specifies an acceptable version range.
=======
	// Ensure that the Pulumi SDK has an entry if not specified. If the SDK _is_ specified, ensure that it specifies
	// an acceptable version range.
>>>>>>> 084149c3
	if pulumiReq, ok := reqs["pulumi"]; ok {
		// We expect a specific pattern of ">=version,<version" here.
		matches := requirementRegex.FindStringSubmatch(pulumiReq)
		if len(matches) != 2 {
			return errors.Errorf("invalid requirement specifier \"%s\"; expected \">=version1,<version2\"", pulumiReq)
		}

		lowerBound, err := semver.ParseTolerant(matches[1])
		if err != nil {
			return errors.Errorf("invalid version for lower bound: %v", err)
		}
		if lowerBound.LT(oldestAllowedPulumi) {
			return errors.Errorf("lower version bound must be at least %v", oldestAllowedPulumi)
		}
	} else {
		reqs["pulumi"] = ""
	}

	// Sort the entries so they are deterministic.
	reqnames := []string{
		"semver>=2.8.1",
		"parver>=0.2.1",
	}
	for req := range reqs {
		reqnames = append(reqnames, req)
	}
	sort.Strings(reqnames)

	w.Writefmtln("      install_requires=[")
	for i, req := range reqnames {
		var comma string
		if i < len(reqnames)-1 {
			comma = ","
		}
		w.Writefmtln("          '%s%s'%s", req, reqs[req], comma)
	}
	w.Writefmtln("      ],")

	w.Writefmtln("      zip_safe=False)")
	return nil
}

// Emits property conversion tables for all properties recorded using `recordProperty`. The two tables emitted here are
// used to convert to and from snake case and camel case.
func (g *pythonGenerator) emitPropertyConversionTables(tableModule *module) error {
	w, err := g.openWriter(tableModule, "tables.py", false)
	if err != nil {
		return err
	}

	defer contract.IgnoreClose(w)
	var allKeys []string
	for key := range g.snakeCaseToCamelCase {
		allKeys = append(allKeys, key)
	}
	sort.Strings(allKeys)

	w.Writefmtln("_SNAKE_TO_CAMEL_CASE_TABLE = {")
	for _, key := range allKeys {
		value := g.snakeCaseToCamelCase[key]
		if key != value {
			w.Writefmtln("    %q: %q,", key, value)
		}
	}
	w.Writefmtln("}")
	w.Writefmtln("\n_CAMEL_TO_SNAKE_CASE_TABLE = {")
	for _, value := range allKeys {
		key := g.snakeCaseToCamelCase[value]
		if key != value {
			w.Writefmtln("    %q: %q,", key, value)
		}
	}
	w.Writefmtln("}")
	return nil
}

// recordProperty records the given property's name and member names. For each property name contained in the given
// property, the name is converted to snake case and recorded in the snake case to camel case table.
//
// Once all resources have been emitted, the table is written out to a format usable for implementations of
// translate_input_property and translate_output_property.
func (g *pythonGenerator) recordProperty(name string, sch *schema.Schema, info *tfbridge.SchemaInfo) {
	snakeCaseName := pycodegen.PyName(name)
	g.snakeCaseToCamelCase[snakeCaseName] = name
	g.recordPropertyRec(sch, info)
}

// recordPropertyRec recurses through a property's schema and recursively records any properties contained within it.
func (g *pythonGenerator) recordPropertyRec(sch *schema.Schema, info *tfbridge.SchemaInfo) {
	switch sch.Type {
	case schema.TypeList, schema.TypeSet:
		// If this property that we are recursing on is a list or a set, we do not need to record any properties at this
		// step but we do need to recurse into the element schema of the list or set.
		if elem, ok := sch.Elem.(*schema.Schema); ok {
			var schInfo *tfbridge.SchemaInfo
			if info != nil {
				schInfo = info.Elem
			}

			g.recordPropertyRec(elem, schInfo)
			return
		}

		// If this list or set doesn't have an element schema, it does not need to be recorded.
	case schema.TypeMap:
		// If this property that we are recursing on is a map, and that map has associated with it a Resource schema,
		// this is a map with well-known keys that we will need to record in our table.
		if res, ok := sch.Elem.(*schema.Resource); ok {
			for _, prop := range stableSchemas(res.Schema) {
				// If this field was overridden in SchemaInfo, keep track of that here.
				var fldinfo *tfbridge.SchemaInfo
				if info != nil {
					fldinfo = info.Fields[prop]
				}

				childSchema := res.Schema[prop]
				// If this field has a non-empty property name, record it.
				if name := propertyName(prop, childSchema, fldinfo); name != "" {
					// Note: recordProperty recurses into childSchema so there is no need to invoke recordPropertyRec
					// to do so.
					g.recordProperty(name, childSchema, fldinfo)
				}
			}
		}

		// If this map isn't a resource, there's no need to recurse any further.
	default:
		// Primitives do not need to be recorded.
		return
	}
}

// emitMembers emits property declarations and docstrings for all output properties of the given resource.
func (g *pythonGenerator) emitMembers(w *tools.GenWriter, mod *module, res *resourceType) {
	for _, prop := range res.outprops {
		name := pycodegen.PyName(prop.name)
		ty := pyType(prop)
		w.Writefmtln("    %s: pulumi.Output[%s]", name, ty)
		if prop.doc != "" {
			g.emitDocComment(w, prop.doc, prop.docURL, "    ")
		}
	}
}

// emitInitDocstring emits the docstring for the __init__ method of the given resource type.
//
// Sphinx (the documentation generator that we use to generate Python docs) does not draw a
// distinction between documentation comments on the class itself and documentation comments on the
// __init__ method of a class. The docs repo instructs Sphinx to concatenate the two together, which
// means that we don't need to emit docstrings on the class at all as long as the __init__ docstring
// is good enough.
//
// The docstring we generate here describes both the class itself and the arguments to the class's
// constructor. The format of the docstring is in "Sphinx form":
//   1. Parameters are introduced using the syntax ":param <type> <name>: <comment>". Sphinx parses this and uses it
//      to populate the list of parameters for this function.
//   2. The doc string of parameters is expected to be indented to the same indentation as the type of the parameter.
//      Sphinx will complain and make mistakes if this is not the case.
//   3. The doc string can't have random newlines in it, or Sphinx will complain.
//
// This function does the best it can to navigate these constraints and produce a docstring that
// Sphinx can make sense of.
func (g *pythonGenerator) emitInitDocstring(w *tools.GenWriter, mod *module, res *resourceType) {
	// "buf" contains the full text of the docstring, without the leading and trailing triple quotes.
	var buf bytes.Buffer

	// If this resource has documentation, write it at the top of the docstring, otherwise use a generic comment.
	if res.doc != "" && res.doc != elidedDocComment {
		fmt.Fprintln(&buf, res.doc)
	} else {
		fmt.Fprintf(&buf, "Create a %s resource with the given unique name, props, and options.\n", res.name)
	}
	fmt.Fprintln(&buf, "")

	// All resources have a resource_name parameter and opts parameter.
	fmt.Fprintln(&buf, ":param str resource_name: The name of the resource.")
	fmt.Fprintln(&buf, ":param pulumi.ResourceOptions opts: Options for the resource.")
	for _, prop := range res.inprops {
		g.emitPropDocstring(&buf, prop)
	}

	// emitDocComment handles the prefix and triple quotes.
	g.emitDocComment(w, buf.String(), res.docURL, "        ")
}

func (g *pythonGenerator) emitGetDocstring(w *tools.GenWriter, mod *module, res *resourceType) {
	// "buf" contains the full text of the docstring, without the leading and trailing triple quotes.
	var buf bytes.Buffer

	// If this resource has documentation, write it at the top of the docstring, otherwise use a generic comment.
	fmt.Fprintf(&buf, `Get an existing %s resource's state with the given name, id, and optional extra
properties used to qualify the lookup.`, res.name)
	fmt.Fprintln(&buf, "")

	fmt.Fprintln(&buf, ":param str resource_name: The unique name of the resulting resource.")
	fmt.Fprintln(&buf, ":param str id: The unique provider ID of the resource to lookup.")
	fmt.Fprintln(&buf, ":param pulumi.ResourceOptions opts: Options for the resource.")
	for _, prop := range res.outprops {
		g.emitPropDocstring(&buf, prop)
	}

	// emitDocComment handles the prefix and triple quotes.
	g.emitDocComment(w, buf.String(), res.docURL, "        ")
}

func (g *pythonGenerator) emitPropDocstring(buf io.Writer, prop *variable) {
	name := pycodegen.PyName(prop.name)
	ty := pyType(prop)
	if prop.doc == "" || prop.doc == elidedDocComment {
		return
	}

	// If this property has some documentation associated with it, we need to split it so that it is indented
	// in a way that Sphinx can understand.
	lines := strings.Split(prop.doc, "\n")
	for i, docLine := range lines {
		// Break if we get to the last line and it's empty.
		if i == len(lines)-1 && strings.TrimSpace(docLine) == "" {
			break
		}

		// If it's the first line, print the :param header.
		if i == 0 {
			fmt.Fprintf(buf, ":param pulumi.Input[%s] %s: %s\n", ty, name, docLine)
		} else {
			// Otherwise, print out enough padding to align with the first "p" in "pulumi.Input"
			//                 :param pulumi.Input[...]
			fmt.Fprintf(buf, "       %s\n", docLine)
		}
	}
}

// pyType returns the expected runtime type for the given variable.  Of course, being a dynamic language, this
// check is not exhaustive, but it should be good enough to catch 80% of the cases early on.
func pyType(v *variable) string {
	return pyTypeFromSchema(v.schema, v.info)
}

func pyTypeFromSchema(sch *schema.Schema, info *tfbridge.SchemaInfo) string {
	// If this is an asset or archive type, return the proper Pulumi SDK type name.
	if info != nil && info.Asset != nil {
		return "pulumi." + info.Asset.Type()
	}

	switch sch.Type {
	case schema.TypeBool:
		return "bool"
	case schema.TypeInt, schema.TypeFloat:
		return "float"
	case schema.TypeString:
		return "str"
	case schema.TypeSet, schema.TypeList:
		if tfbridge.IsMaxItemsOne(sch, info) {
			// This isn't supposed to be projected as a list; project it as a scalar.
			if elem, ok := sch.Elem.(*schema.Schema); ok {
				var schInfo *tfbridge.SchemaInfo
				if info != nil {
					schInfo = info.Elem
				}
				// If the elem is a schema type, see if we can do better than just "dict".
				return pyTypeFromSchema(elem, schInfo)
			}
			// Otherwise, return "dict".
			return "dict"
		}
		return "list"
	default:
		return "dict"
	}
}

// pyPack returns the suggested package name for the given string.
func pyPack(s string) string {
	return "pulumi_" + s
}

// pyClassName turns a raw name into one that is suitable as a Python class name.
func pyClassName(name string) string {
	return pycodegen.EnsureKeywordSafe(name)
}

func pyPrimitiveValue(value interface{}) (string, error) {
	v := reflect.ValueOf(value)
	if v.Kind() == reflect.Interface {
		v = v.Elem()
	}

	switch v.Kind() {
	case reflect.Bool:
		if v.Bool() {
			return "True", nil
		}
		return "False", nil
	case reflect.Int, reflect.Int8, reflect.Int16, reflect.Int32:
		return strconv.FormatInt(v.Int(), 10), nil
	case reflect.Uint, reflect.Uint8, reflect.Uint16, reflect.Uint32:
		return strconv.FormatUint(v.Uint(), 10), nil
	case reflect.Float32, reflect.Float64:
		return strconv.FormatFloat(v.Float(), 'f', -1, 64), nil
	case reflect.String:
		return fmt.Sprintf("'%s'", v.String()), nil
	default:
		return "", errors.Errorf("unsupported default value of type %T", value)
	}
}

func pyDefaultValue(v *variable) string {
	defaultValue := ""
	if v.info == nil || v.info.Default == nil {
		return defaultValue
	}
	defaults := v.info.Default

	if defaults.Value != nil {
		dv, err := pyPrimitiveValue(defaults.Value)
		if err != nil {
			cmdutil.Diag().Warningf(diag.Message("", err.Error()))
			return defaultValue
		}
		defaultValue = dv
	}

	if len(defaults.EnvVars) > 0 {
		envFunc := "utilities.get_env"
		switch v.schema.Type {
		case schema.TypeBool:
			envFunc = "utilities.get_env_bool"
		case schema.TypeInt:
			envFunc = "utilities.get_env_int"
		case schema.TypeFloat:
			envFunc = "utilities.get_env_float"
		}

		envVars := fmt.Sprintf("'%s'", defaults.EnvVars[0])
		for _, e := range defaults.EnvVars[1:] {
			envVars += fmt.Sprintf(", '%s'", e)
		}
		if defaultValue == "" {
			defaultValue = fmt.Sprintf("%s(%s)", envFunc, envVars)
		} else {
			defaultValue = fmt.Sprintf("(%s(%s) or %s)", envFunc, envVars, defaultValue)
		}
	}

	return defaultValue
}<|MERGE_RESOLUTION|>--- conflicted
+++ resolved
@@ -842,13 +842,8 @@
 		reqs = make(map[string]string)
 	}
 
-<<<<<<< HEAD
 	// Ensure that the Pulumi SDK has an entry if not specified. If the SDK _is_ specified, ensure
 	// that it specifies an acceptable version range.
-=======
-	// Ensure that the Pulumi SDK has an entry if not specified. If the SDK _is_ specified, ensure that it specifies
-	// an acceptable version range.
->>>>>>> 084149c3
 	if pulumiReq, ok := reqs["pulumi"]; ok {
 		// We expect a specific pattern of ">=version,<version" here.
 		matches := requirementRegex.FindStringSubmatch(pulumiReq)
