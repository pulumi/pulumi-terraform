// Copyright 2016-2018, Pulumi Corporation.
//
// Licensed under the Apache License, Version 2.0 (the "License");
// you may not use this file except in compliance with the License.
// You may obtain a copy of the License at
//
//     http://www.apache.org/licenses/LICENSE-2.0
//
// Unless required by applicable law or agreed to in writing, software
// distributed under the License is distributed on an "AS IS" BASIS,
// WITHOUT WARRANTIES OR CONDITIONS OF ANY KIND, either express or implied.
// See the License for the specific language governing permissions and
// limitations under the License.

package tfgen

import (
	"bytes"
	"fmt"
	"io"
	"os"
	"path/filepath"
	"reflect"
	"regexp"
	"sort"
	"strconv"
	"strings"

	"github.com/blang/semver"
	"github.com/golang/glog"
	"github.com/hashicorp/terraform/helper/schema"
	"github.com/pkg/errors"

	pycodegen "github.com/pulumi/pulumi/pkg/codegen/python"
	"github.com/pulumi/pulumi/pkg/diag"
	"github.com/pulumi/pulumi/pkg/tools"
	"github.com/pulumi/pulumi/pkg/util/cmdutil"
	"github.com/pulumi/pulumi/pkg/util/contract"

	"github.com/pulumi/pulumi-terraform/pkg/tfbridge"
)

// newPythonGenerator returns a language generator that understands how to produce Python packages.
func newPythonGenerator(pkg, version string, info tfbridge.ProviderInfo, overlaysDir, outDir string) langGenerator {
	return &pythonGenerator{
		pkg:                  pkg,
		version:              version,
		info:                 info,
		overlaysDir:          overlaysDir,
		outDir:               outDir,
		snakeCaseToCamelCase: make(map[string]string),
	}
}

type pythonGenerator struct {
	pkg                  string
	version              string
	info                 tfbridge.ProviderInfo
	overlaysDir          string
	outDir               string
	snakeCaseToCamelCase map[string]string // property mapping from snake case to camel case
}

// commentChars returns the comment characters to use for single-line comments.
func (g *pythonGenerator) commentChars() string {
	return "#"
}

// moduleDir returns the directory for the given module.
func (g *pythonGenerator) moduleDir(mod *module) string {
	dir := filepath.Join(g.outDir, pyPack(g.pkg))
	if mod.name != "" {
		dir = filepath.Join(dir, pycodegen.PyName(mod.name))
	}
	return dir
}

// relativeRootDir returns the relative path to the root directory for the given module.
func (g *pythonGenerator) relativeRootDir(mod *module) string {
	p, err := filepath.Rel(g.moduleDir(mod), filepath.Join(g.outDir, pyPack(g.pkg)))
	contract.IgnoreError(err)
	return p
}

// openWriter opens a writer for the given module and file name, emitting the standard header automatically.
func (g *pythonGenerator) openWriter(mod *module, name string, needsSDK bool) (*tools.GenWriter, error) {
	dir := g.moduleDir(mod)
	file := filepath.Join(dir, name)
	w, err := tools.NewGenWriter(tfgen, file)
	if err != nil {
		return nil, err
	}

	// Set the encoding to UTF-8, in case the comments contain non-ASCII characters.
	w.Writefmtln("# coding=utf-8")

	// Emit a standard warning header ("do not edit", etc).
	w.EmitHeaderWarning(g.commentChars())

	// If needed, emit the standard Pulumi SDK import statement.
	if needsSDK {
		g.emitSDKImport(mod, w)
	}

	return w, nil
}

func (g *pythonGenerator) emitSDKImport(mod *module, w *tools.GenWriter) {
	w.Writefmtln("import json")
	w.Writefmtln("import warnings")
	w.Writefmtln("import pulumi")
	w.Writefmtln("import pulumi.runtime")
	w.Writefmtln("from %s import utilities, tables", g.relativeRootDir(mod))
	w.Writefmtln("")
}

// emitPackage emits an entire package pack into the configured output directory with the configured settings.
func (g *pythonGenerator) emitPackage(pack *pkg) error {
	// First, generate the individual modules and their contents.
	submodules, err := g.emitModules(pack.modules)
	if err != nil {
		return err
	}

	// Generate a top-level index file that re-exports any child modules.
	index := pack.modules.ensureModule("")
	if pack.provider != nil {
		index.members = append(index.members, pack.provider)
	}

	if err := g.emitModule(index, submodules); err != nil {
		return err
	}

	// Finally emit the package metadata (setup.py, etc).
	return g.emitPackageMetadata(pack)
}

// emitModules emits all modules in the given module map.  It returns a full list of files, a map of module to its
// associated index, and any error that occurred, if any.
func (g *pythonGenerator) emitModules(mmap moduleMap) ([]string, error) {
	var modules []string
	for _, mod := range mmap.values() {
		if mod.name == "" {
			continue // skip the root module, it is handled specially.
		}
		if err := g.emitModule(mod, nil); err != nil {
			return nil, err
		}
		modules = append(modules, mod.name)
	}
	return modules, nil
}

// emitModule emits a module as a Python package.  This package ends up having many Python sub-modules which are then
// re-exported at the top level.  This is to make it convenient for overlays to import files within the same module
// without causing problematic cycles.  For example, imagine a module m with many members; the result is:
//
//     m/
//         README.md
//         __init__.py
//         member1.py
//         member<etc>.py
//         memberN.py
//
// The one special case is the configuration module, which yields a vars.py file containing all exported variables.
////
// Note that the special module "" represents the top-most package module and won't be placed in a sub-directory.
//
// The return values are the full list of files generated, the index file, and any error that occurred, respectively.
func (g *pythonGenerator) emitModule(mod *module, submods []string) error {
	glog.V(3).Infof("emitModule(%s)", mod.name)

	// Ensure that the target module directory exists.
	dir := g.moduleDir(mod)
	if err := tools.EnsureDir(dir); err != nil {
		return errors.Wrapf(err, "creating module directory")
	}

	// Ensure that the target module directory contains a README.md file.
	if err := g.ensureReadme(dir); err != nil {
		return errors.Wrapf(err, "creating module README file")
	}

	// Keep track of any immediately exported package modules, as we will re-export them.
	var exports []string

	// Now, enumerate each module member, in the order presented to us, and do the right thing.
	for _, member := range mod.members {
		m, err := g.emitModuleMember(mod, member)
		if err != nil {
			return errors.Wrapf(err, "emitting module %s member %s", mod.name, member.Name())
		} else if m != "" {
			exports = append(exports, m)
		}
	}

	// If this is a config module, we need to emit the configuration variables.
	if mod.config() {
		m, err := g.emitConfigVariables(mod)
		if err != nil {
			return errors.Wrapf(err, "emitting config module variables")
		}
		exports = append(exports, m)
	}

	// If this is the root module, we need to emit the utilities.
	if mod.root() {
		if err := g.emitUtilities(mod); err != nil {
			return errors.Wrap(err, "emitting utilities")
		}

		if err := g.emitPropertyConversionTables(mod); err != nil {
			return errors.Wrap(err, "emitting conversion tables")
		}
	}

	// Lastly, generate an index file for this module.
	if err := g.emitIndex(mod, exports, submods); err != nil {
		return errors.Wrapf(err, "emitting module %s index", mod.name)
	}

	return nil
}

// ensureReadme writes out a stock README.md file, provided one doesn't already exist.
func (g *pythonGenerator) ensureReadme(dir string) error {
	rf := filepath.Join(dir, "README.md")
	_, err := os.Stat(rf)
	if err == nil {
		return nil // file already exists, exit right away.
	} else if !os.IsNotExist(err) {
		return err // legitimate error, propagate it.
	}

	// If we got here, the README.md doesn't already exist -- write out a stock one.
	w, err := tools.NewGenWriter(tfgen, rf)
	if err != nil {
		return err
	}
	defer contract.IgnoreClose(w)

	w.Writefmtln(standardDocReadme, g.pkg, g.info.Name)
	return nil
}

// emitIndex emits an __init__.py module, optionally re-exporting other members or submodules.
func (g *pythonGenerator) emitIndex(mod *module, exports, submods []string) error {
	// Open the index.ts file for this module, and ready it for writing.
	w, err := g.openWriter(mod, "__init__.py", false)
	if err != nil {
		return err
	}
	defer contract.IgnoreClose(w)

	// If there are subpackages, export them in the __all__ variable.
	if len(submods) > 0 {
		w.Writefmtln("import importlib")
		w.Writefmtln("# Make subpackages available:")
		w.Writefmt("__all__ = [")
		for i, sub := range submods {
			if i > 0 {
				w.Writefmt(", ")
			}
			w.Writefmt("'%s'", pycodegen.PyName(sub))
		}
		w.Writefmtln("]")
		w.Writefmtln("for pkg in __all__:")
		w.Writefmtln("    if pkg != 'config':")
		w.Writefmtln("        importlib.import_module(f'{__name__}.{pkg}')")
	}

	// Now, import anything to export flatly that is a direct export rather than sub-module.
	if len(exports) > 0 {
		if len(submods) > 0 {
			w.Writefmtln("")
		}
		w.Writefmtln("# Export this package's modules as members:")
		for _, exp := range exports {
			w.Writefmtln("from .%s import *", pycodegen.PyName(exp))
		}
	}

	return nil
}

// emitUtilities emits a utilities file for submodules to consume.
func (g *pythonGenerator) emitUtilities(mod *module) error {
	contract.Require(mod.root(), "mod.root()")

	// Open the utilities.ts file for this module and ready it for writing.
	w, err := g.openWriter(mod, "utilities.py", false)
	if err != nil {
		return err
	}
	defer contract.IgnoreClose(w)

	// TODO: use w.WriteString
	w.Writefmt(pyUtilitiesFile)
	return nil
}

// emitModuleMember emits the given member, and returns the module file that it was emitted into (if any).
func (g *pythonGenerator) emitModuleMember(mod *module, member moduleMember) (string, error) {
	glog.V(3).Infof("emitModuleMember(%s, %s)", mod, member.Name())

	switch t := member.(type) {
	case *resourceType:
		return g.emitResourceType(mod, t)
	case *resourceFunc:
		return g.emitResourceFunc(mod, t)
	case *variable:
		contract.Assertf(mod.config(),
			"only expected top-level variables in config module (%s is not one)", mod.name)
		// skip the variable, we will process it later.
		return "", nil
	case *overlayFile:
		return g.emitOverlay(mod, t)
	default:
		contract.Failf("unexpected member type: %v", reflect.TypeOf(member))
		return "", nil
	}
}

// emitConfigVariables emits all config vaiables in the given module, returning the resulting file.
func (g *pythonGenerator) emitConfigVariables(mod *module) (string, error) {
	// Create a vars.ts file into which all configuration variables will go.
	config := "vars"
	w, err := g.openWriter(mod, config+".py", true)
	if err != nil {
		return "", err
	}
	defer contract.IgnoreClose(w)

	// Create a config bag for the variables to pull from.
	w.Writefmtln("__config__ = pulumi.Config('%s')", g.pkg)
	w.Writefmtln("")

	// Emit an entry for all config variables.
	for _, member := range mod.members {
		if v, ok := member.(*variable); ok {
			g.emitConfigVariable(w, v)
		}
	}

	return config, nil
}

func (g *pythonGenerator) emitConfigVariable(w *tools.GenWriter, v *variable) {
	configFetch := fmt.Sprintf("__config__.get('%s')", v.name)
	if defaultValue := pyDefaultValue(v); defaultValue != "" {
		configFetch += " or " + defaultValue
	}

	w.Writefmtln("%s = %s", pycodegen.PyName(v.name), configFetch)
	if v.doc != "" && v.doc != elidedDocComment {
		g.emitDocComment(w, v.doc, v.docURL, "")
	} else if v.rawdoc != "" {
		g.emitRawDocComment(w, v.rawdoc, "")
	}
	w.Writefmtln("")
}

func (g *pythonGenerator) emitDocComment(w *tools.GenWriter, comment, docURL, prefix string) {
	if comment == elidedDocComment && docURL == "" {
		return
	}

	w.Writefmtln(`%s"""`, prefix)

	if comment != elidedDocComment {
		lines := strings.Split(comment, "\n")
		for i, docLine := range lines {
			// Break if we get to the last line and it's empty
			if i == len(lines)-1 && strings.TrimSpace(docLine) == "" {
				break
			}

			// Print the line of documentation
			w.Writefmtln("%s%s", prefix, docLine)
		}

		if docURL != "" {
			w.Writefmtln("")
		}
	}

	if docURL != "" {
		w.Writefmtln("%s> This content is derived from %s.", prefix, docURL)
	}

	w.Writefmtln(`%s"""`, prefix)
}

func (g *pythonGenerator) emitRawDocComment(w *tools.GenWriter, comment, prefix string) {
	if comment != "" {
		curr := 0
		for _, word := range strings.Fields(comment) {
			if curr > 0 {
				if curr+len(word)+1 > (maxWidth - len(prefix)) {
					curr = 0
					w.Writefmtln("")
					w.Writefmt(prefix)
				} else {
					w.Writefmt(" ")
					curr++
				}
			} else {
				w.Writefmtln(`%s"""`, prefix)
				w.Writefmt(prefix)
			}
			w.Writefmt(word)
			curr += len(word)
		}
		w.Writefmtln("")
		w.Writefmtln(`%s"""`, prefix)
	}
}

func (g *pythonGenerator) emitPlainOldType(w *tools.GenWriter, pot *plainOldType) {
	// Produce a class definition with optional """ comment.
	w.Writefmtln("class %s:", pyClassName(pot.name))
	if pot.doc != "" {
		g.emitDocComment(w, pot.doc, "", "    ")
	}

	// Now generate an initializer with properties for all inputs.
	w.Writefmt("    def __init__(__self__")
	for _, prop := range pot.props {
		w.Writefmt(", %s=None", pycodegen.PyName(prop.name))
	}
	w.Writefmtln("):")
	for _, prop := range pot.props {
		// Check that required arguments are present.  Also check that types are as expected.
		pname := pycodegen.PyName(prop.name)
		ptype := pyType(prop)
		w.Writefmtln("        if %s and not isinstance(%s, %s):", pname, pname, ptype)
		w.Writefmtln("            raise TypeError(\"Expected argument '%s' to be a %s\")", pname, ptype)

		// Now perform the assignment, and follow it with a """ doc comment if there was one found.
		w.Writefmtln("        __self__.%[1]s = %[1]s", pname)
		if prop.doc != "" && prop.doc != elidedDocComment {
			g.emitDocComment(w, prop.doc, prop.docURL, "        ")
		} else if prop.rawdoc != "" {
			g.emitRawDocComment(w, prop.rawdoc, "        ")
		}
	}
}

func (g *pythonGenerator) emitResourceType(mod *module, res *resourceType) (string, error) {
	// Create a resource file for this resource's module.
	name := pycodegen.PyName(res.name)
	w, err := g.openWriter(mod, name+".py", true)
	if err != nil {
		return "", err
	}
	defer contract.IgnoreClose(w)

	baseType := "pulumi.CustomResource"
	if res.IsProvider() {
		baseType = "pulumi.ProviderResource"
	}

	if !res.IsProvider() && res.info.DeprecationMessage != "" {
		w.Writefmtln("warnings.warn(\"%s\", DeprecationWarning)", res.info.DeprecationMessage)
	}

	// Produce a class definition with optional """ comment.
	w.Writefmtln("class %s(%s):", pyClassName(res.name), baseType)
	g.emitMembers(w, mod, res)

	if res.info.DeprecationMessage != "" {
		w.Writefmtln("    warnings.warn(\"%s\", DeprecationWarning)", res.info.DeprecationMessage)
	}
	// Now generate an initializer with arguments for all input properties.
	w.Writefmt("    def __init__(__self__, resource_name, opts=None")

	// If there's an argument type, emit it.
	for _, prop := range res.inprops {
		w.Writefmt(", %s=None", pycodegen.PyName(prop.name))
	}

	// Old versions of TFGen emitted parameters named __name__ and __opts__. In order to preserve backwards
	// compatibility, we still emit them, but we don't emit documentation for them.
	w.Writefmt(", __props__=None")
	w.Writefmtln(", __name__=None, __opts__=None):")
	g.emitInitDocstring(w, mod, res)
	if res.info.DeprecationMessage != "" {
		w.Writefmtln("        pulumi.log.warn(\"%s is deprecated: %s\")", name, res.info.DeprecationMessage)
	}
	w.Writefmtln("        if __name__ is not None:")
	w.Writefmtln(`            warnings.warn("explicit use of __name__ is deprecated", DeprecationWarning)`)
	w.Writefmtln("            resource_name = __name__")
	w.Writefmtln("        if __opts__ is not None:")
	w.Writefmtln(
		`            warnings.warn("explicit use of __opts__ is deprecated, use 'opts' instead", DeprecationWarning)`)
	w.Writefmtln("            opts = __opts__")
<<<<<<< HEAD
	w.Writefmtln("        if opts is None:")
	w.Writefmtln("            opts = pulumi.ResourceOptions()")
	w.Writefmtln("        if not isinstance(opts, pulumi.ResourceOptions):")
=======
	w.Writefmtln("        if opts and not isinstance(opts, pulumi.ResourceOptions):")
>>>>>>> 1db053e3
	w.Writefmtln("            raise TypeError('Expected resource options to be a ResourceOptions instance')")
	w.Writefmtln("        if opts.version is None:")
	w.Writefmtln("            opts.version = utilities.get_version()")
	w.Writefmtln("        if opts.id is None:")
	w.Writefmtln("            if __props__ is not None:")
	w.Writefmtln("                raise TypeError(\"[__props__] should only be provided when [opts.id] was not [None].\")")
	w.Writefmtln("            __props__ = dict()")
	w.Writefmtln("")

	ins := make(map[string]bool)
	for _, prop := range res.inprops {
		g.recordProperty(prop.name, prop.schema, prop.info)
		pname := pycodegen.PyName(prop.name)

		// Fill in computed defaults for arguments.
		if defaultValue := pyDefaultValue(prop); defaultValue != "" {
			w.Writefmtln("            if %s is None:", pname)
			w.Writefmtln("                %s = %s", pname, defaultValue)
		}

		// Check that required arguments are present.
		if !prop.optional() {
			w.Writefmtln("            if %s is None:", pname)
			w.Writefmtln("                raise TypeError(\"Missing required property '%s'\")", pname)
		}

		// And add it to the dictionary.
		arg := pname

		// If this resource is a provider then, regardless of the schema of the underlying provider
		// type, we must project all properties as strings. For all properties that are not strings,
		// we'll marshal them to JSON and use the JSON string as a string input.
		//
		// Note the use of the `json` package here - we must import it at the top of the file so
		// that we can use it.
		if res.IsProvider() && prop.schema != nil && prop.schema.Type != schema.TypeString {
			arg = fmt.Sprintf("pulumi.Output.from_input(%s).apply(json.dumps) if %s is not None else None", arg, arg)
		}
<<<<<<< HEAD
		w.Writefmtln("            __props__['%s'] = %s", pname, arg)
=======
		w.Writefmtln("        __props__['%s'] = %s", pname, arg)
>>>>>>> 1db053e3

		ins[prop.name] = true
	}

	for _, prop := range res.outprops {
		g.recordProperty(prop.name, prop.schema, prop.info)
		// Default any pure output properties to None.  This ensures they are available as properties, even if
		// they don't ever get assigned a real value, and get documentation if available.
		if !ins[prop.name] {
			w.Writefmtln("            __props__['%s'] = None", pycodegen.PyName(prop.name))
		}
	}

	if len(res.info.Aliases) > 0 {
		w.Writefmt(`        alias_opts = pulumi.ResourceOptions(aliases=[`)

		for i, alias := range res.info.Aliases {
			if i > 0 {
				w.Writefmt(", ")
			}

			g.writeAlias(w, alias)
		}

		w.Writefmtln(`])`)
		w.Writefmtln(`        opts = alias_opts if opts is None else opts.merge(alias_opts)`)
	}

	// Finally, chain to the base constructor, which will actually register the resource.
	w.Writefmtln("        super(%s, __self__).__init__(", res.name)
	w.Writefmtln("            '%s',", res.info.Tok)
	w.Writefmtln("            resource_name,")
	w.Writefmtln("            __props__,")
	w.Writefmtln("            opts)")
	w.Writefmtln("")

	w.Writefmtln("    @staticmethod")
	w.Writefmt("    def get(resource_name, id, opts=None")
	for _, prop := range res.outprops {
		w.Writefmt(", %[1]s=None", pycodegen.PyName(prop.name))
	}
	w.Writefmtln("):")
	g.emitGetDocstring(w, mod, res)
	w.Writefmtln(
		"        opts = pulumi.ResourceOptions(id=id) if opts is None else opts.merge(pulumi.ResourceOptions(id=id))")
	w.Writefmtln("")
	w.Writefmtln("        __props__ = dict()")

	for _, prop := range res.outprops {
		w.Writefmtln(`        __props__["%[1]s"] = %[1]s`, pycodegen.PyName(prop.name))
	}

	w.Writefmtln("        return %s(resource_name, opts=opts, __props__=__props__)", pyClassName(res.name))

	// Override translate_{input|output}_property on each resource to translate between snake case and
	// camel case when interacting with tfbridge.
	w.Writefmtln(
		`    def translate_output_property(self, prop):
        return tables._CAMEL_TO_SNAKE_CASE_TABLE.get(prop) or prop

    def translate_input_property(self, prop):
        return tables._SNAKE_TO_CAMEL_CASE_TABLE.get(prop) or prop
`)

	return name, nil
}

func (g *pythonGenerator) writeAlias(w *tools.GenWriter, alias tfbridge.AliasInfo) {
	w.WriteString("pulumi.Alias(")
	parts := []string{}
	if alias.Name != nil {
		parts = append(parts, fmt.Sprintf("name=\"%v\"", *alias.Name))
	}
	if alias.Project != nil {
		parts = append(parts, fmt.Sprintf("project=\"%v\"", *alias.Project))
	}
	if alias.Type != nil {
		parts = append(parts, fmt.Sprintf("type_=\"%v\"", *alias.Type))
	}

	for i, part := range parts {
		if i > 0 {
			w.Writefmt(", ")
		}

		w.WriteString(part)
	}

	w.WriteString(")")
}

func (g *pythonGenerator) emitResourceFunc(mod *module, fun *resourceFunc) (string, error) {
	name := pycodegen.PyName(fun.name)
	w, err := g.openWriter(mod, name+".py", true)
	if err != nil {
		return "", err
	}
	defer contract.IgnoreClose(w)

	if fun.info.DeprecationMessage != "" {
		w.Writefmtln("warnings.warn(\"%s\", DeprecationWarning)", fun.info.DeprecationMessage)
	}

	// If there is a return type, emit it.
	if fun.retst != nil {
		g.emitPlainOldType(w, fun.retst)
		w.Writefmtln("")

		// Emit __await__ and __iter__ in order to make this type awaitable.
		//
		// Note that we need __await__ to be an iterator, but we only want it to return one value. As such, we use
		// `if False: yield` to construct this.
		w.Writefmtln("    # pylint: disable=using-constant-test")
		w.Writefmtln("    def __await__(self):")
		w.Writefmtln("        if False:")
		w.Writefmtln("            yield self")
		w.Writefmtln("        return self")
		w.Writefmtln("")
		w.Writefmtln("    __iter__ = __await__")
		w.Writefmtln("")
	}

	// Write out the function signature.
	w.Writefmt("def %s(", name)
	for _, arg := range fun.args {
		w.Writefmt("%s=None,", pycodegen.PyName(arg.name))
	}
	w.Writefmt("opts=None")
	w.Writefmtln("):")

	// Write the TypeDoc/JSDoc for the data source function.
	if fun.doc != "" {
		g.emitDocComment(w, fun.doc, fun.docURL, "    ")
	}

	if fun.info.DeprecationMessage != "" {
		w.Writefmtln("    pulumi.log.warn(\"%s is deprecated: %s\")", name, fun.info.DeprecationMessage)
	}

	// Copy the function arguments into a dictionary.
	w.Writefmtln("    __args__ = dict()")
	w.Writefmtln("")
	for _, arg := range fun.args {
		// TODO: args validation.
		w.Writefmtln("    __args__['%s'] = %s", arg.name, pycodegen.PyName(arg.name))
	}

	// If the caller explicitly specified a version, use it, otherwise inject this package's version.
	w.Writefmtln("    if opts is None:")
	w.Writefmtln("        opts = pulumi.ResourceOptions()")
	w.Writefmtln("    if opts.version is None:")
	w.Writefmtln("        opts.version = utilities.get_version()")

	// Now simply invoke the runtime function with the arguments.
	w.Writefmtln("    __ret__ = pulumi.runtime.invoke('%s', __args__, opts=opts).value", fun.info.Tok)
	w.Writefmtln("")

	// And copy the results to an object, if there are indeed any expected returns.
	if fun.retst != nil {
		w.Writefmtln("    return %s(", fun.retst.name)
		for i, ret := range fun.rets {
			w.Writefmt("        %s=__ret__.get('%s')", pycodegen.PyName(ret.name), ret.name)
			if i == len(fun.rets)-1 {
				w.Writefmtln(")")
			} else {
				w.Writefmtln(",")
			}
		}
	}

	return name, nil
}

// emitOverlay copies an overlay from its source to the target, and returns the resulting file to be exported.
func (g *pythonGenerator) emitOverlay(mod *module, overlay *overlayFile) (string, error) {
	// Copy the file from the overlays directory to the destination.
	dir := g.moduleDir(mod)
	dst := filepath.Join(dir, overlay.name)
	if overlay.Copy() {
		if err := copyFile(overlay.src, dst); err != nil {
			return "", err
		}
	} else {
		if _, err := os.Stat(dst); err != nil {
			return "", err
		}
	}

	// And then export the overlay's contents from the index.
	return dst, nil
}

var requirementRegex = regexp.MustCompile(`^>=([^,]+),<[^,]+$`)
var oldestAllowedPulumi = semver.Version{
	Major: 0,
	Minor: 17,
	Patch: 28,
}

// emitPackageMetadata generates all the non-code metadata required by a Pulumi package.
func (g *pythonGenerator) emitPackageMetadata(pack *pkg) error {
	// The generator already emitted Pulumi.yaml, so that just leaves the `setup.py`.
	w, err := tools.NewGenWriter(tfgen, filepath.Join(g.outDir, "setup.py"))
	if err != nil {
		return err
	}
	defer contract.IgnoreClose(w)

	// Emit a standard warning header ("do not edit", etc).
	w.EmitHeaderWarning(g.commentChars())

	// Now create a standard Python package from the metadata.
	w.Writefmtln("import errno")
	w.Writefmtln("from setuptools import setup, find_packages")
	w.Writefmtln("from setuptools.command.install import install")
	w.Writefmtln("from subprocess import check_call")
	w.Writefmtln("")

	// Create a command that will install the Pulumi plugin for this resource provider.
	w.Writefmtln("class InstallPluginCommand(install):")
	w.Writefmtln("    def run(self):")
	w.Writefmtln("        install.run(self)")
	w.Writefmtln("        try:")
	w.Writefmtln("            check_call(['pulumi', 'plugin', 'install', 'resource', '%s', '${PLUGIN_VERSION}'])",
		pack.name)
	w.Writefmtln("        except OSError as error:")
	w.Writefmtln("            if error.errno == errno.ENOENT:")
	w.Writefmtln("                print(\"\"\"")
	w.Writefmtln("                There was an error installing the %s resource provider plugin.", pack.name)
	w.Writefmtln("                It looks like `pulumi` is not installed on your system.")
	w.Writefmtln("                Please visit https://pulumi.com/ to install the Pulumi CLI.")
	w.Writefmtln("                You may try manually installing the plugin by running")
	w.Writefmtln("                `pulumi plugin install resource %s ${PLUGIN_VERSION}`", pack.name)
	w.Writefmtln("                \"\"\")")
	w.Writefmtln("            else:")
	w.Writefmtln("                raise")
	w.Writefmtln("")

	// Generate a readme method which will load README.rst, we use this to fill out the
	// long_description field in the setup call.
	w.Writefmtln("def readme():")
	w.Writefmtln("    with open('README.rst') as f:")
	w.Writefmtln("        return f.read()")
	w.Writefmtln("")

	// Finally, the actual setup part.
	w.Writefmtln("setup(name='%s',", pyPack(pack.name))
	w.Writefmtln("      version='${VERSION}',")
	if g.info.Description != "" {
		w.Writefmtln("      description='%s',", g.info.Description)
	}
	w.Writefmtln("      long_description=readme(),")
	w.Writefmtln("      cmdclass={")
	w.Writefmtln("          'install': InstallPluginCommand,")
	w.Writefmtln("      },")
	if g.info.Keywords != nil {
		w.Writefmt("      keywords='")
		for i, kw := range g.info.Keywords {
			if i > 0 {
				w.Writefmt(" ")
			}
			w.Writefmt(kw)
		}
		w.Writefmtln("',")
	}
	if g.info.Homepage != "" {
		w.Writefmtln("      url='%s',", g.info.Homepage)
	}
	if g.info.Repository != "" {
		w.Writefmtln("      project_urls={")
		w.Writefmtln("          'Repository': '%s'", g.info.Repository)
		w.Writefmtln("      },")
	}
	if g.info.License != "" {
		w.Writefmtln("      license='%s',", g.info.License)
	}
	w.Writefmtln("      packages=find_packages(),")

	// Emit all requires clauses.
	var reqs map[string]string
	if g.info.Python != nil {
		reqs = g.info.Python.Requires
	} else {
		reqs = make(map[string]string)
	}

	// Ensure that the Pulumi SDK has an entry if not specified. If the SDK _is_ specified, ensure that it specifies
	// an acceptable version range.
	if pulumiReq, ok := reqs["pulumi"]; ok {
		// We expect a specific pattern of ">=version,<version" here.
		matches := requirementRegex.FindStringSubmatch(pulumiReq)
		if len(matches) != 2 {
			return errors.Errorf("invalid requirement specifier \"%s\"; expected \">=version1,<version2\"", pulumiReq)
		}

		lowerBound, err := semver.ParseTolerant(matches[1])
		if err != nil {
			return errors.Errorf("invalid version for lower bound: %v", err)
		}
		if lowerBound.LT(oldestAllowedPulumi) {
			return errors.Errorf("lower version bound must be at least %v", oldestAllowedPulumi)
		}
	} else {
		reqs["pulumi"] = ""
	}

	// Sort the entries so they are deterministic.
	reqnames := []string{
		"semver>=2.8.1",
		"parver>=0.2.1",
	}
	for req := range reqs {
		reqnames = append(reqnames, req)
	}
	sort.Strings(reqnames)

	w.Writefmtln("      install_requires=[")
	for i, req := range reqnames {
		var comma string
		if i < len(reqnames)-1 {
			comma = ","
		}
		w.Writefmtln("          '%s%s'%s", req, reqs[req], comma)
	}
	w.Writefmtln("      ],")

	w.Writefmtln("      zip_safe=False)")
	return nil
}

// Emits property conversion tables for all properties recorded using `recordProperty`. The two tables emitted here are
// used to convert to and from snake case and camel case.
func (g *pythonGenerator) emitPropertyConversionTables(tableModule *module) error {
	w, err := g.openWriter(tableModule, "tables.py", false)
	if err != nil {
		return err
	}

	defer contract.IgnoreClose(w)
	var allKeys []string
	for key := range g.snakeCaseToCamelCase {
		allKeys = append(allKeys, key)
	}
	sort.Strings(allKeys)

	w.Writefmtln("_SNAKE_TO_CAMEL_CASE_TABLE = {")
	for _, key := range allKeys {
		value := g.snakeCaseToCamelCase[key]
		if key != value {
			w.Writefmtln("    %q: %q,", key, value)
		}
	}
	w.Writefmtln("}")
	w.Writefmtln("\n_CAMEL_TO_SNAKE_CASE_TABLE = {")
	for _, value := range allKeys {
		key := g.snakeCaseToCamelCase[value]
		if key != value {
			w.Writefmtln("    %q: %q,", key, value)
		}
	}
	w.Writefmtln("}")
	return nil
}

// recordProperty records the given property's name and member names. For each property name contained in the given
// property, the name is converted to snake case and recorded in the snake case to camel case table.
//
// Once all resources have been emitted, the table is written out to a format usable for implementations of
// translate_input_property and translate_output_property.
func (g *pythonGenerator) recordProperty(name string, sch *schema.Schema, info *tfbridge.SchemaInfo) {
	snakeCaseName := pycodegen.PyName(name)
	g.snakeCaseToCamelCase[snakeCaseName] = name
	g.recordPropertyRec(sch, info)
}

// recordPropertyRec recurses through a property's schema and recursively records any properties contained within it.
func (g *pythonGenerator) recordPropertyRec(sch *schema.Schema, info *tfbridge.SchemaInfo) {
	switch sch.Type {
	case schema.TypeList, schema.TypeSet:
		// If this property that we are recursing on is a list or a set, we do not need to record any properties at this
		// step but we do need to recurse into the element schema of the list or set.
		if elem, ok := sch.Elem.(*schema.Schema); ok {
			var schInfo *tfbridge.SchemaInfo
			if info != nil {
				schInfo = info.Elem
			}

			g.recordPropertyRec(elem, schInfo)
			return
		}

		// If this list or set doesn't have an element schema, it does not need to be recorded.
	case schema.TypeMap:
		// If this property that we are recursing on is a map, and that map has associated with it a Resource schema,
		// this is a map with well-known keys that we will need to record in our table.
		if res, ok := sch.Elem.(*schema.Resource); ok {
			for _, prop := range stableSchemas(res.Schema) {
				// If this field was overridden in SchemaInfo, keep track of that here.
				var fldinfo *tfbridge.SchemaInfo
				if info != nil {
					fldinfo = info.Fields[prop]
				}

				childSchema := res.Schema[prop]
				// If this field has a non-empty property name, record it.
				if name := propertyName(prop, childSchema, fldinfo); name != "" {
					// Note: recordProperty recurses into childSchema so there is no need to invoke recordPropertyRec
					// to do so.
					g.recordProperty(name, childSchema, fldinfo)
				}
			}
		}

		// If this map isn't a resource, there's no need to recurse any further.
	default:
		// Primitives do not need to be recorded.
		return
	}
}

// emitMembers emits property declarations and docstrings for all output properties of the given resource.
func (g *pythonGenerator) emitMembers(w *tools.GenWriter, mod *module, res *resourceType) {
	for _, prop := range res.outprops {
		name := pycodegen.PyName(prop.name)
		ty := pyType(prop)
		w.Writefmtln("    %s: pulumi.Output[%s]", name, ty)
		if prop.doc != "" {
			g.emitDocComment(w, prop.doc, prop.docURL, "    ")
		}
	}
}

// emitInitDocstring emits the docstring for the __init__ method of the given resource type.
//
// Sphinx (the documentation generator that we use to generate Python docs) does not draw a
// distinction between documentation comments on the class itself and documentation comments on the
// __init__ method of a class. The docs repo instructs Sphinx to concatenate the two together, which
// means that we don't need to emit docstrings on the class at all as long as the __init__ docstring
// is good enough.
//
// The docstring we generate here describes both the class itself and the arguments to the class's
// constructor. The format of the docstring is in "Sphinx form":
//   1. Parameters are introduced using the syntax ":param <type> <name>: <comment>". Sphinx parses this and uses it
//      to populate the list of parameters for this function.
//   2. The doc string of parameters is expected to be indented to the same indentation as the type of the parameter.
//      Sphinx will complain and make mistakes if this is not the case.
//   3. The doc string can't have random newlines in it, or Sphinx will complain.
//
// This function does the best it can to navigate these constraints and produce a docstring that
// Sphinx can make sense of.
func (g *pythonGenerator) emitInitDocstring(w *tools.GenWriter, mod *module, res *resourceType) {
	// "buf" contains the full text of the docstring, without the leading and trailing triple quotes.
	var buf bytes.Buffer

	// If this resource has documentation, write it at the top of the docstring, otherwise use a generic comment.
	if res.doc != "" && res.doc != elidedDocComment {
		fmt.Fprintln(&buf, res.doc)
	} else {
		fmt.Fprintf(&buf, "Create a %s resource with the given unique name, props, and options.\n", res.name)
	}
	fmt.Fprintln(&buf, "")

	// All resources have a resource_name parameter and opts parameter.
	fmt.Fprintln(&buf, ":param str resource_name: The name of the resource.")
	fmt.Fprintln(&buf, ":param pulumi.ResourceOptions opts: Options for the resource.")
	for _, prop := range res.inprops {
		g.emitPropDocstring(&buf, prop)
	}

	// emitDocComment handles the prefix and triple quotes.
	g.emitDocComment(w, buf.String(), res.docURL, "        ")
}

func (g *pythonGenerator) emitGetDocstring(w *tools.GenWriter, mod *module, res *resourceType) {
	// "buf" contains the full text of the docstring, without the leading and trailing triple quotes.
	var buf bytes.Buffer

	// If this resource has documentation, write it at the top of the docstring, otherwise use a generic comment.
	fmt.Fprintf(&buf, `Get an existing %s resource's state with the given name, id, and optional extra
properties used to qualify the lookup.`, res.name)
	fmt.Fprintln(&buf, "")

	fmt.Fprintln(&buf, ":param str resource_name: The unique name of the resulting resource.")
	fmt.Fprintln(&buf, ":param str id: The unique provider ID of the resource to lookup.")
	fmt.Fprintln(&buf, ":param pulumi.ResourceOptions opts: Options for the resource.")
	for _, prop := range res.outprops {
		g.emitPropDocstring(&buf, prop)
	}

	// emitDocComment handles the prefix and triple quotes.
	g.emitDocComment(w, buf.String(), res.docURL, "        ")
}

func (g *pythonGenerator) emitPropDocstring(buf io.Writer, prop *variable) {
	name := pycodegen.PyName(prop.name)
	ty := pyType(prop)
	if prop.doc == "" || prop.doc == elidedDocComment {
		return
	}

	// If this property has some documentation associated with it, we need to split it so that it is indented
	// in a way that Sphinx can understand.
	lines := strings.Split(prop.doc, "\n")
	for i, docLine := range lines {
		// Break if we get to the last line and it's empty.
		if i == len(lines)-1 && strings.TrimSpace(docLine) == "" {
			break
		}

		// If it's the first line, print the :param header.
		if i == 0 {
			fmt.Fprintf(buf, ":param pulumi.Input[%s] %s: %s\n", ty, name, docLine)
		} else {
			// Otherwise, print out enough padding to align with the first "p" in "pulumi.Input"
			//                 :param pulumi.Input[...]
			fmt.Fprintf(buf, "       %s\n", docLine)
		}
	}
}

// pyType returns the expected runtime type for the given variable.  Of course, being a dynamic language, this
// check is not exhaustive, but it should be good enough to catch 80% of the cases early on.
func pyType(v *variable) string {
	return pyTypeFromSchema(v.schema, v.info)
}

func pyTypeFromSchema(sch *schema.Schema, info *tfbridge.SchemaInfo) string {
	// If this is an asset or archive type, return the proper Pulumi SDK type name.
	if info != nil && info.Asset != nil {
		return "pulumi." + info.Asset.Type()
	}

	switch sch.Type {
	case schema.TypeBool:
		return "bool"
	case schema.TypeInt, schema.TypeFloat:
		return "float"
	case schema.TypeString:
		return "str"
	case schema.TypeSet, schema.TypeList:
		if tfbridge.IsMaxItemsOne(sch, info) {
			// This isn't supposed to be projected as a list; project it as a scalar.
			if elem, ok := sch.Elem.(*schema.Schema); ok {
				var schInfo *tfbridge.SchemaInfo
				if info != nil {
					schInfo = info.Elem
				}
				// If the elem is a schema type, see if we can do better than just "dict".
				return pyTypeFromSchema(elem, schInfo)
			}
			// Otherwise, return "dict".
			return "dict"
		}
		return "list"
	default:
		return "dict"
	}
}

// pyPack returns the suggested package name for the given string.
func pyPack(s string) string {
	return "pulumi_" + s
}

// pyClassName turns a raw name into one that is suitable as a Python class name.
func pyClassName(name string) string {
	return pycodegen.EnsureKeywordSafe(name)
}

func pyPrimitiveValue(value interface{}) (string, error) {
	v := reflect.ValueOf(value)
	if v.Kind() == reflect.Interface {
		v = v.Elem()
	}

	switch v.Kind() {
	case reflect.Bool:
		if v.Bool() {
			return "True", nil
		}
		return "False", nil
	case reflect.Int, reflect.Int8, reflect.Int16, reflect.Int32:
		return strconv.FormatInt(v.Int(), 10), nil
	case reflect.Uint, reflect.Uint8, reflect.Uint16, reflect.Uint32:
		return strconv.FormatUint(v.Uint(), 10), nil
	case reflect.Float32, reflect.Float64:
		return strconv.FormatFloat(v.Float(), 'f', -1, 64), nil
	case reflect.String:
		return fmt.Sprintf("'%s'", v.String()), nil
	default:
		return "", errors.Errorf("unsupported default value of type %T", value)
	}
}

func pyDefaultValue(v *variable) string {
	defaultValue := ""
	if v.info == nil || v.info.Default == nil {
		return defaultValue
	}
	defaults := v.info.Default

	if defaults.Value != nil {
		dv, err := pyPrimitiveValue(defaults.Value)
		if err != nil {
			cmdutil.Diag().Warningf(diag.Message("", err.Error()))
			return defaultValue
		}
		defaultValue = dv
	}

	if len(defaults.EnvVars) > 0 {
		envFunc := "utilities.get_env"
		switch v.schema.Type {
		case schema.TypeBool:
			envFunc = "utilities.get_env_bool"
		case schema.TypeInt:
			envFunc = "utilities.get_env_int"
		case schema.TypeFloat:
			envFunc = "utilities.get_env_float"
		}

		envVars := fmt.Sprintf("'%s'", defaults.EnvVars[0])
		for _, e := range defaults.EnvVars[1:] {
			envVars += fmt.Sprintf(", '%s'", e)
		}
		if defaultValue == "" {
			defaultValue = fmt.Sprintf("%s(%s)", envFunc, envVars)
		} else {
			defaultValue = fmt.Sprintf("(%s(%s) or %s)", envFunc, envVars, defaultValue)
		}
	}

	return defaultValue
}<|MERGE_RESOLUTION|>--- conflicted
+++ resolved
@@ -495,13 +495,9 @@
 	w.Writefmtln(
 		`            warnings.warn("explicit use of __opts__ is deprecated, use 'opts' instead", DeprecationWarning)`)
 	w.Writefmtln("            opts = __opts__")
-<<<<<<< HEAD
 	w.Writefmtln("        if opts is None:")
 	w.Writefmtln("            opts = pulumi.ResourceOptions()")
 	w.Writefmtln("        if not isinstance(opts, pulumi.ResourceOptions):")
-=======
-	w.Writefmtln("        if opts and not isinstance(opts, pulumi.ResourceOptions):")
->>>>>>> 1db053e3
 	w.Writefmtln("            raise TypeError('Expected resource options to be a ResourceOptions instance')")
 	w.Writefmtln("        if opts.version is None:")
 	w.Writefmtln("            opts.version = utilities.get_version()")
@@ -540,11 +536,7 @@
 		if res.IsProvider() && prop.schema != nil && prop.schema.Type != schema.TypeString {
 			arg = fmt.Sprintf("pulumi.Output.from_input(%s).apply(json.dumps) if %s is not None else None", arg, arg)
 		}
-<<<<<<< HEAD
 		w.Writefmtln("            __props__['%s'] = %s", pname, arg)
-=======
-		w.Writefmtln("        __props__['%s'] = %s", pname, arg)
->>>>>>> 1db053e3
 
 		ins[prop.name] = true
 	}
