--- conflicted
+++ resolved
@@ -15,11 +15,8 @@
 - Allow users to specify a specific provider version.
 - Add the ability to deprecate resources and datasources.
 - Emit an appropriate user warning when Pulumi binary not found in Python setup.py.
-<<<<<<< HEAD
+- Add support for suppressing differences between the desired and actual state of a resource via the `ignoreChanges` property.
 - Fix a bug that caused the recalculation of defaults for values that are normalized in resource state.
-=======
-- Add support for suppressing differences between the desired and actual state of a resource via the `ignoreChanges` property.
->>>>>>> cc69ab30
 
 ## v0.18.3 (Released June 20, 2019)
 
